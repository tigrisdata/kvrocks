#!/usr/bin/env python3

# Licensed to the Apache Software Foundation (ASF) under one
# or more contributor license agreements.  See the NOTICE file
# distributed with this work for additional information
# regarding copyright ownership.  The ASF licenses this file
# to you under the Apache License, Version 2.0 (the
# "License"); you may not use this file except in compliance
# with the License.  You may obtain a copy of the License at
#
#   http://www.apache.org/licenses/LICENSE-2.0
#
# Unless required by applicable law or agreed to in writing,
# software distributed under the License is distributed on an
# "AS IS" BASIS, WITHOUT WARRANTIES OR CONDITIONS OF ANY
# KIND, either express or implied.  See the License for the
# specific language governing permissions and limitations
# under the License.

from argparse import ArgumentParser, ArgumentDefaultsHelpFormatter, REMAINDER
from glob import glob
from os import makedirs
from pathlib import Path
import re
from subprocess import Popen, PIPE
import sys
from typing import List, Any, Optional, TextIO, Tuple
from shutil import which

CMAKE_REQUIRE_VERSION = (3, 16, 0)
CLANG_FORMAT_REQUIRED_VERSION = (12, 0, 0)
CLANG_TIDY_REQUIRED_VERSION = (12, 0, 0)
GOLANGCI_LINT_REQUIRED_VERSION = (1, 49, 0)

SEMVER_REGEX = re.compile(
    r"""
        ^
        (?P<major>0|[1-9]\d*)
        \.
        (?P<minor>0|[1-9]\d*)
        \.
        (?P<patch>0|[1-9]\d*)
        (?:-(?P<prerelease>
            (?:0|[1-9]\d*|\d*[a-zA-Z-][0-9a-zA-Z-]*)
            (?:\.(?:0|[1-9]\d*|\d*[a-zA-Z-][0-9a-zA-Z-]*))*
        ))?
        (?:\+(?P<build>
            [0-9a-zA-Z-]+
            (?:\.[0-9a-zA-Z-]+)*
        ))?
        $
    """,
    re.VERBOSE,
)


def run(*args: str, msg: Optional[str] = None, verbose: bool = False, **kwargs: Any) -> Popen:
    sys.stdout.flush()
    if verbose:
        print(f"$ {' '.join(args)}")

    p = Popen(args, **kwargs)
    code = p.wait()
    if code != 0:
        err = f"\nfailed to run: {args}\nexit with code: {code}\n"
        if msg:
            err += f"error message: {msg}\n"
        raise RuntimeError(err)

    return p


def run_pipe(*args: str, msg: Optional[str] = None, verbose: bool = False, **kwargs: Any) -> TextIO:
    p = run(*args, msg=msg, verbose=verbose, stdout=PIPE, universal_newlines=True, **kwargs)
    return p.stdout  # type: ignore


def find_command(command: str, msg: Optional[str] = None) -> str:
    return run_pipe("which", command, msg=msg).read().strip()


def check_version(current: str, required: Tuple[int, int, int], prog_name: Optional[str] = None) -> Tuple[
    int, int, int]:
    require_version = '.'.join(map(str, required))
    semver_match = SEMVER_REGEX.match(current)
    if semver_match is None:
        raise RuntimeError(f"{prog_name} {require_version} or higher is required, got: {current}")
    semver_dict = semver_match.groupdict()
    semver = (int(semver_dict["major"]), int(semver_dict["minor"]), int(semver_dict["patch"]))
    if semver < required:
        raise RuntimeError(f"{prog_name} {require_version} or higher is required, got: {current}")

    return semver


def build(dir: str, jobs: Optional[int], ghproxy: bool, ninja: bool, unittest: bool, compiler: str, cmake_path: str, D: List[str],
          skip_build: bool) -> None:
    basedir = Path(__file__).parent.absolute()

    find_command("autoconf", msg="autoconf is required to build jemalloc")
    cmake = find_command(cmake_path, msg="CMake is required")

    output = run_pipe(cmake, "-version")
    output = run_pipe("head", "-n", "1", stdin=output)
    output = run_pipe("awk", "{print $(NF)}", stdin=output)
    cmake_version = output.read().strip()
    check_version(cmake_version, CMAKE_REQUIRE_VERSION, "CMake")

    makedirs(dir, exist_ok=True)

<<<<<<< HEAD
    cmake_options = ["-DCMAKE_BUILD_TYPE=RelWithDebInfo", "-DPORTABLE=1"]
=======
    cmake_options = ["-DCMAKE_BUILD_TYPE=RelWithDebInfo"]
>>>>>>> 5de3acca
    if ghproxy:
        cmake_options.append("-DDEPS_FETCH_PROXY=https://ghproxy.com/")
    if ninja:
        cmake_options.append("-G Ninja")
    if compiler == 'gcc':
        cmake_options += ["-DCMAKE_C_COMPILER=gcc", "-DCMAKE_CXX_COMPILER=g++"]
    elif compiler == 'clang':
        cmake_options += ["-DCMAKE_C_COMPILER=clang", "-DCMAKE_CXX_COMPILER=clang++"]
    if D:
        cmake_options += [f"-D{o}" for o in D]

    portable_flag_enabled = any("DPORTABLE" in o for o in cmake_options)
    if not portable_flag_enabled:
        cmake_options.append("-DPORTABLE=0")

    run(cmake, str(basedir), *cmake_options, verbose=True, cwd=dir)

    if skip_build:
        return

    target = ["kvrocks", "kvrocks2redis"]
    if unittest:
        target.append("unittest")

    options = ["--build", "."]
    if jobs is not None:
        options.append(f"-j{jobs}")
    options += ["-t", *target]

    run(cmake, *options, verbose=True, cwd=dir)


def get_source_files(dir: Path) -> List[str]:
    return [
        *glob(str(dir / "src/**/*.h"), recursive=True),
        *glob(str(dir / "src/**/*.cc"), recursive=True),
        *glob(str(dir / "tests/cppunit/**/*.h"), recursive=True),
        *glob(str(dir / "tests/cppunit/**/*.cc"), recursive=True),
        *glob(str(dir / "utils/kvrocks2redis/**/*.h"), recursive=True),
        *glob(str(dir / "utils/kvrocks2redis/**/*.cc"), recursive=True),
    ]


def clang_format(clang_format_path: str, fix: bool = False) -> None:
    command = find_command(clang_format_path, msg="clang-format is required")

    version_res = run_pipe(command, '--version').read().strip()
    version_str = re.search(r'version\s+((?:\w|\.)+)', version_res).group(1)

    check_version(version_str, CLANG_FORMAT_REQUIRED_VERSION, "clang-format")

    basedir = Path(__file__).parent.absolute()
    sources = get_source_files(basedir)

    if fix:
        options = ['-i']
    else:
        options = ['--dry-run', '--Werror']

    run(command, *options, *sources, verbose=True, cwd=basedir)


def clang_tidy(dir: str, jobs: Optional[int], clang_tidy_path: str, run_clang_tidy_path: str, fix: bool) -> None:
    # use the run-clang-tidy Python script provided by LLVM Clang
    run_command = find_command(run_clang_tidy_path, msg="run-clang-tidy is required")
    tidy_command = find_command(clang_tidy_path, msg="clang-tidy is required")

    version_res = run_pipe(tidy_command, '--version').read().strip()
    version_str = re.search(r'version\s+((?:\w|\.)+)', version_res).group(1)

    check_version(version_str, CLANG_TIDY_REQUIRED_VERSION, "clang-tidy")

    if not (Path(dir) / 'compile_commands.json').exists():
        raise RuntimeError(f"expect compile_commands.json in build directory {dir}")

    basedir = Path(__file__).parent.absolute()

    options = ['-p', dir, '-clang-tidy-binary', tidy_command]
    if jobs is not None:
        options.append(f'-j{jobs}')

    options.extend(['-fix'] if fix else [])

    regexes = ['kvrocks/src/', 'utils/kvrocks2redis/', 'tests/cppunit/']

    options.append(f'-header-filter={"|".join(regexes)}')

    run(run_command, *options, *regexes, verbose=True, cwd=basedir)


def golangci_lint(golangci_lint_path: str) -> None:
    def get_gopath() -> Tuple[Path, Path]:
        go = find_command('go', msg='go is required for testing')
        gopath = run_pipe(go, 'env', 'GOPATH').read().strip()
        bindir = Path(gopath).absolute() / 'bin'
        binpath = bindir / 'golangci-lint'
        return bindir, binpath

    def get_syspath(sys_path: str) -> Tuple[str, str]:
        golangci_command = find_command(sys_path, msg="golangci-lint is required")
        version_res = run_pipe(golangci_command, '--version').read().strip()
        version_str = re.search(r'version\s+((?:\w|\.)+)', version_res).group(1)
        return golangci_command, version_str

    def download_package(bindir: str) -> None:
        output = run_pipe('curl', '-sfL', 'https://raw.githubusercontent.com/golangci/golangci-lint/master/install.sh',
                            verbose=True)
        version_str = 'v' + '.'.join(map(str, GOLANGCI_LINT_REQUIRED_VERSION))
        run('sh', '-s', '--', '-b', bindir, version_str, verbose=True, stdin=output)

    if which(golangci_lint_path) is None:
        bindir, binpath = get_gopath()
        binpath_str = str(binpath)
        if not binpath.exists():
            download_package(str(bindir))

    else:
        binpath_str, version_str = get_syspath(golangci_lint_path)
        check_version(version_str, GOLANGCI_LINT_REQUIRED_VERSION, "golangci-lint")

    basedir = Path(__file__).parent.absolute() / 'tests' / 'gocase'
    run(binpath_str, 'run', '-v', './...', cwd=str(basedir), verbose=True)


def write_version(release_version: str) -> str:
    version = release_version.strip()
    if SEMVER_REGEX.match(version) is None:
        raise RuntimeError(f"Kvrocks version should follow semver spec, got: {version}")

    with open('src/VERSION.txt', 'w+') as f:
        f.write(version)

    return version


def package_source(release_version: str, release_candidate_number: Optional[int]) -> None:
    # 0. Write input version to VERSION file
    version = write_version(release_version)

    # 1. Git commit and tag
    git = find_command('git', msg='git is required for source packaging')
    run(git, 'commit', '-a', '-m', f'[source-release] prepare release apache-kvrocks-{version}')
    if release_candidate_number is None:
        run(git, 'tag', '-a', f'v{version}', '-m', f'[source-release] copy for tag v{version}')
    else:
        run(git, 'tag', '-a', f'v{version}-rc{release_candidate_number}', '-m', f'[source-release] copy for tag v{version}-rc{release_candidate_number}')

    # 2. Create the source tarball
    folder = f'apache-kvrocks-{version}-src'
    tarball = f'apache-kvrocks-{version}-src.tar.gz'
    run(git, 'archive', '--format=tar.gz', f'--output={tarball}', f'--prefix={folder}/', 'HEAD')

    # 3. GPG Sign
    gpg = find_command('gpg', msg='gpg is required for source packaging')
    run(gpg, '--detach-sign', '--armor', tarball)

    # 4. Generate sha512 checksum
    sha512sum = find_command('sha512sum', msg='sha512sum is required for source packaging')
    with open(f'{tarball}.sha512', 'w+') as f:
        run(sha512sum, tarball, stdout=f)


def test_cpp(dir: str, rest: List[str]) -> None:
    basedir = Path(dir).absolute()
    unittest = basedir / 'unittest'

    run(str(unittest), *rest, cwd=str(basedir), verbose=True)


def test_go(dir: str, cli_path: str, rest: List[str]) -> None:
    go = find_command('go', msg='go is required for testing')
    find_command(cli_path, msg='redis-cli is required for testing')

    binpath = Path(dir).absolute() / 'kvrocks'
    basedir = Path(__file__).parent.absolute() / 'tests' / 'gocase'
    workspace = basedir / 'workspace'

    args = [
        'test', '-timeout=1800s', '-bench=.', './...',
        f'-binPath={binpath}',
        f'-cliPath={cli_path}',
        f'-workspace={workspace}',
        *rest
    ]

    run(go, *args, cwd=str(basedir), verbose=True)


if __name__ == '__main__':
    parser = ArgumentParser(formatter_class=ArgumentDefaultsHelpFormatter)
    parser.set_defaults(func=parser.print_help)

    subparsers = parser.add_subparsers()

    parser_format = subparsers.add_parser(
        'format',
        description="Format source code",
        help="Format source code")
    parser_format.set_defaults(func=lambda **args: clang_format(**args, fix=True))
    parser_format.add_argument('--clang-format-path', default='clang-format',
                               help="path of clang-format used to check source")

    parser_check = subparsers.add_parser(
        'check',
        description="Check or lint source code",
        help="Check or lint source code")
    parser_check.set_defaults(func=parser_check.print_help)
    parser_check_subparsers = parser_check.add_subparsers()
    parser_check_format = parser_check_subparsers.add_parser(
        'format',
        description="Check source format by clang-format",
        help="Check source format by clang-format")
    parser_check_format.set_defaults(func=lambda **args: clang_format(**args, fix=False))
    parser_check_format.add_argument('--clang-format-path', default='clang-format',
                                     help="path of clang-format used to check source")
    parser_check_tidy = parser_check_subparsers.add_parser(
        'tidy',
        description="Check code with clang-tidy",
        help="Check code with clang-tidy",
        formatter_class=ArgumentDefaultsHelpFormatter,
    )
    parser_check_tidy.set_defaults(func=clang_tidy)
    parser_check_tidy.add_argument('dir', metavar='BUILD_DIR', nargs='?', default='build',
                                   help="directory to store cmake-generated and build files")
    parser_check_tidy.add_argument('-j', '--jobs', metavar='N', help='execute N build jobs concurrently')
    parser_check_tidy.add_argument('--clang-tidy-path', default='clang-tidy',
                                   help="path of clang-tidy used to check source")
    parser_check_tidy.add_argument('--run-clang-tidy-path', default='run-clang-tidy',
                                   help="path of run-clang-tidy used to check source")
    parser_check_tidy.add_argument('--fix', default=False, action='store_true',
                              help='automatically fix codebase via clang-tidy suggested changes')
    parser_check_golangci_lint = parser_check_subparsers.add_parser(
        'golangci-lint',
        description="Check code with golangci-lint (https://golangci-lint.run/)",
        help="Check code with golangci-lint (https://golangci-lint.run/)",
        formatter_class=ArgumentDefaultsHelpFormatter,
    )
    parser_check_golangci_lint.set_defaults(func=golangci_lint)
    parser_check_golangci_lint.add_argument('--golangci-lint-path', default='golangci-lint',
                                   help="path of golangci-lint used to check source")
    
    parser_build = subparsers.add_parser(
        'build',
        description="Build executables to BUILD_DIR [default: build]",
        help="Build executables to BUILD_DIR [default: build]",
        formatter_class=ArgumentDefaultsHelpFormatter,
    )
    parser_build.add_argument('dir', metavar='BUILD_DIR', nargs='?', default='build',
                              help="directory to store cmake-generated and build files")
    parser_build.add_argument('-j', '--jobs', metavar='N', help='execute N build jobs concurrently')
    parser_build.add_argument('--ghproxy', default=False, action='store_true',
                              help='use https://ghproxy.com to fetch dependencies')
    parser_build.add_argument('--ninja', default=False, action='store_true', help='use Ninja to build kvrocks')
    parser_build.add_argument('--unittest', default=False, action='store_true', help='build unittest target')
    parser_build.add_argument('--compiler', default='auto', choices=('auto', 'gcc', 'clang'),
                              help="compiler used to build kvrocks")
    parser_build.add_argument('--cmake-path', default='cmake', help="path of cmake binary used to build kvrocks")
    parser_build.add_argument('-D', action='append', metavar='key=value', help='extra CMake definitions')
    parser_build.add_argument('--skip-build', default=False, action='store_true',
                              help='runs only the configure stage, skip the build stage')
    parser_build.set_defaults(func=build)

    parser_package = subparsers.add_parser(
        'package',
        description="Package the source tarball or binary installer",
        help="Package the source tarball or binary installer",
        formatter_class=ArgumentDefaultsHelpFormatter,
    )
    parser_package.set_defaults(func=parser_package.print_help)
    parser_package_subparsers = parser_package.add_subparsers()
    parser_package_source = parser_package_subparsers.add_parser(
        'source',
        description="Package the source tarball",
        help="Package the source tarball",
    )
    parser_package_source.add_argument('-v', '--release-version', required=True, metavar='VERSION',
                                       help='current releasing version')
    parser_package_source.add_argument('-rc', '--release-candidate-number',required=False, type=int, help='current releasing candidate number')
    parser_package_source.set_defaults(func=package_source)

    parser_test = subparsers.add_parser(
        'test',
        description="Test against a specific kvrocks build",
        help="Test against a specific kvrocks build",
        formatter_class=ArgumentDefaultsHelpFormatter,
    )
    parser_test.set_defaults(func=parser_test.print_help)
    parser_test_subparsers = parser_test.add_subparsers()

    parser_test_cpp = parser_test_subparsers.add_parser(
        'cpp',
        description="Test kvrocks via cpp unit tests",
        help="Test kvrocks via cpp unit tests",
    )
    parser_test_cpp.add_argument('dir', metavar='BUILD_DIR', nargs='?', default='build',
                                 help="directory including kvrocks build files")
    parser_test_cpp.add_argument('rest', nargs=REMAINDER, help="the rest of arguments to forward to cpp unittest")
    parser_test_cpp.set_defaults(func=test_cpp)

    parser_test_go = parser_test_subparsers.add_parser(
        'go',
        description="Test kvrocks via go test cases",
        help="Test kvrocks via go test cases",
    )
    parser_test_go.add_argument('dir', metavar='BUILD_DIR', nargs='?', default='build',
                                help="directory including kvrocks build files")
    parser_test_go.add_argument('--cli-path', default='redis-cli', help="path of redis-cli to test kvrocks")
    parser_test_go.add_argument('rest', nargs=REMAINDER, help="the rest of arguments to forward to go test")
    parser_test_go.set_defaults(func=test_go)

    args = parser.parse_args()

    arg_dict = dict(vars(args))
    del arg_dict['func']
    args.func(**arg_dict)<|MERGE_RESOLUTION|>--- conflicted
+++ resolved
@@ -54,7 +54,9 @@
 )
 
 
-def run(*args: str, msg: Optional[str] = None, verbose: bool = False, **kwargs: Any) -> Popen:
+def run(
+    *args: str, msg: Optional[str] = None, verbose: bool = False, **kwargs: Any
+) -> Popen:
     sys.stdout.flush()
     if verbose:
         print(f"$ {' '.join(args)}")
@@ -70,8 +72,12 @@
     return p
 
 
-def run_pipe(*args: str, msg: Optional[str] = None, verbose: bool = False, **kwargs: Any) -> TextIO:
-    p = run(*args, msg=msg, verbose=verbose, stdout=PIPE, universal_newlines=True, **kwargs)
+def run_pipe(
+    *args: str, msg: Optional[str] = None, verbose: bool = False, **kwargs: Any
+) -> TextIO:
+    p = run(
+        *args, msg=msg, verbose=verbose, stdout=PIPE, universal_newlines=True, **kwargs
+    )
     return p.stdout  # type: ignore
 
 
@@ -79,22 +85,40 @@
     return run_pipe("which", command, msg=msg).read().strip()
 
 
-def check_version(current: str, required: Tuple[int, int, int], prog_name: Optional[str] = None) -> Tuple[
-    int, int, int]:
-    require_version = '.'.join(map(str, required))
+def check_version(
+    current: str, required: Tuple[int, int, int], prog_name: Optional[str] = None
+) -> Tuple[int, int, int]:
+    require_version = ".".join(map(str, required))
     semver_match = SEMVER_REGEX.match(current)
     if semver_match is None:
-        raise RuntimeError(f"{prog_name} {require_version} or higher is required, got: {current}")
+        raise RuntimeError(
+            f"{prog_name} {require_version} or higher is required, got: {current}"
+        )
     semver_dict = semver_match.groupdict()
-    semver = (int(semver_dict["major"]), int(semver_dict["minor"]), int(semver_dict["patch"]))
+    semver = (
+        int(semver_dict["major"]),
+        int(semver_dict["minor"]),
+        int(semver_dict["patch"]),
+    )
     if semver < required:
-        raise RuntimeError(f"{prog_name} {require_version} or higher is required, got: {current}")
+        raise RuntimeError(
+            f"{prog_name} {require_version} or higher is required, got: {current}"
+        )
 
     return semver
 
 
-def build(dir: str, jobs: Optional[int], ghproxy: bool, ninja: bool, unittest: bool, compiler: str, cmake_path: str, D: List[str],
-          skip_build: bool) -> None:
+def build(
+    dir: str,
+    jobs: Optional[int],
+    ghproxy: bool,
+    ninja: bool,
+    unittest: bool,
+    compiler: str,
+    cmake_path: str,
+    D: List[str],
+    skip_build: bool,
+) -> None:
     basedir = Path(__file__).parent.absolute()
 
     find_command("autoconf", msg="autoconf is required to build jemalloc")
@@ -108,18 +132,14 @@
 
     makedirs(dir, exist_ok=True)
 
-<<<<<<< HEAD
-    cmake_options = ["-DCMAKE_BUILD_TYPE=RelWithDebInfo", "-DPORTABLE=1"]
-=======
     cmake_options = ["-DCMAKE_BUILD_TYPE=RelWithDebInfo"]
->>>>>>> 5de3acca
     if ghproxy:
         cmake_options.append("-DDEPS_FETCH_PROXY=https://ghproxy.com/")
     if ninja:
         cmake_options.append("-G Ninja")
-    if compiler == 'gcc':
+    if compiler == "gcc":
         cmake_options += ["-DCMAKE_C_COMPILER=gcc", "-DCMAKE_CXX_COMPILER=g++"]
-    elif compiler == 'clang':
+    elif compiler == "clang":
         cmake_options += ["-DCMAKE_C_COMPILER=clang", "-DCMAKE_CXX_COMPILER=clang++"]
     if D:
         cmake_options += [f"-D{o}" for o in D]
@@ -159,8 +179,8 @@
 def clang_format(clang_format_path: str, fix: bool = False) -> None:
     command = find_command(clang_format_path, msg="clang-format is required")
 
-    version_res = run_pipe(command, '--version').read().strip()
-    version_str = re.search(r'version\s+((?:\w|\.)+)', version_res).group(1)
+    version_res = run_pipe(command, "--version").read().strip()
+    version_str = re.search(r"version\s+((?:\w|\.)+)", version_res).group(1)
 
     check_version(version_str, CLANG_FORMAT_REQUIRED_VERSION, "clang-format")
 
@@ -168,35 +188,41 @@
     sources = get_source_files(basedir)
 
     if fix:
-        options = ['-i']
+        options = ["-i"]
     else:
-        options = ['--dry-run', '--Werror']
+        options = ["--dry-run", "--Werror"]
 
     run(command, *options, *sources, verbose=True, cwd=basedir)
 
 
-def clang_tidy(dir: str, jobs: Optional[int], clang_tidy_path: str, run_clang_tidy_path: str, fix: bool) -> None:
+def clang_tidy(
+    dir: str,
+    jobs: Optional[int],
+    clang_tidy_path: str,
+    run_clang_tidy_path: str,
+    fix: bool,
+) -> None:
     # use the run-clang-tidy Python script provided by LLVM Clang
     run_command = find_command(run_clang_tidy_path, msg="run-clang-tidy is required")
     tidy_command = find_command(clang_tidy_path, msg="clang-tidy is required")
 
-    version_res = run_pipe(tidy_command, '--version').read().strip()
-    version_str = re.search(r'version\s+((?:\w|\.)+)', version_res).group(1)
+    version_res = run_pipe(tidy_command, "--version").read().strip()
+    version_str = re.search(r"version\s+((?:\w|\.)+)", version_res).group(1)
 
     check_version(version_str, CLANG_TIDY_REQUIRED_VERSION, "clang-tidy")
 
-    if not (Path(dir) / 'compile_commands.json').exists():
+    if not (Path(dir) / "compile_commands.json").exists():
         raise RuntimeError(f"expect compile_commands.json in build directory {dir}")
 
     basedir = Path(__file__).parent.absolute()
 
-    options = ['-p', dir, '-clang-tidy-binary', tidy_command]
+    options = ["-p", dir, "-clang-tidy-binary", tidy_command]
     if jobs is not None:
-        options.append(f'-j{jobs}')
-
-    options.extend(['-fix'] if fix else [])
-
-    regexes = ['kvrocks/src/', 'utils/kvrocks2redis/', 'tests/cppunit/']
+        options.append(f"-j{jobs}")
+
+    options.extend(["-fix"] if fix else [])
+
+    regexes = ["kvrocks/src/", "utils/kvrocks2redis/", "tests/cppunit/"]
 
     options.append(f'-header-filter={"|".join(regexes)}')
 
@@ -205,23 +231,27 @@
 
 def golangci_lint(golangci_lint_path: str) -> None:
     def get_gopath() -> Tuple[Path, Path]:
-        go = find_command('go', msg='go is required for testing')
-        gopath = run_pipe(go, 'env', 'GOPATH').read().strip()
-        bindir = Path(gopath).absolute() / 'bin'
-        binpath = bindir / 'golangci-lint'
+        go = find_command("go", msg="go is required for testing")
+        gopath = run_pipe(go, "env", "GOPATH").read().strip()
+        bindir = Path(gopath).absolute() / "bin"
+        binpath = bindir / "golangci-lint"
         return bindir, binpath
 
     def get_syspath(sys_path: str) -> Tuple[str, str]:
         golangci_command = find_command(sys_path, msg="golangci-lint is required")
-        version_res = run_pipe(golangci_command, '--version').read().strip()
-        version_str = re.search(r'version\s+((?:\w|\.)+)', version_res).group(1)
+        version_res = run_pipe(golangci_command, "--version").read().strip()
+        version_str = re.search(r"version\s+((?:\w|\.)+)", version_res).group(1)
         return golangci_command, version_str
 
     def download_package(bindir: str) -> None:
-        output = run_pipe('curl', '-sfL', 'https://raw.githubusercontent.com/golangci/golangci-lint/master/install.sh',
-                            verbose=True)
-        version_str = 'v' + '.'.join(map(str, GOLANGCI_LINT_REQUIRED_VERSION))
-        run('sh', '-s', '--', '-b', bindir, version_str, verbose=True, stdin=output)
+        output = run_pipe(
+            "curl",
+            "-sfL",
+            "https://raw.githubusercontent.com/golangci/golangci-lint/master/install.sh",
+            verbose=True,
+        )
+        version_str = "v" + ".".join(map(str, GOLANGCI_LINT_REQUIRED_VERSION))
+        run("sh", "-s", "--", "-b", bindir, version_str, verbose=True, stdin=output)
 
     if which(golangci_lint_path) is None:
         bindir, binpath = get_gopath()
@@ -233,8 +263,8 @@
         binpath_str, version_str = get_syspath(golangci_lint_path)
         check_version(version_str, GOLANGCI_LINT_REQUIRED_VERSION, "golangci-lint")
 
-    basedir = Path(__file__).parent.absolute() / 'tests' / 'gocase'
-    run(binpath_str, 'run', '-v', './...', cwd=str(basedir), verbose=True)
+    basedir = Path(__file__).parent.absolute() / "tests" / "gocase"
+    run(binpath_str, "run", "-v", "./...", cwd=str(basedir), verbose=True)
 
 
 def write_version(release_version: str) -> str:
@@ -242,141 +272,233 @@
     if SEMVER_REGEX.match(version) is None:
         raise RuntimeError(f"Kvrocks version should follow semver spec, got: {version}")
 
-    with open('src/VERSION.txt', 'w+') as f:
+    with open("src/VERSION.txt", "w+") as f:
         f.write(version)
 
     return version
 
 
-def package_source(release_version: str, release_candidate_number: Optional[int]) -> None:
+def package_source(
+    release_version: str, release_candidate_number: Optional[int]
+) -> None:
     # 0. Write input version to VERSION file
     version = write_version(release_version)
 
     # 1. Git commit and tag
-    git = find_command('git', msg='git is required for source packaging')
-    run(git, 'commit', '-a', '-m', f'[source-release] prepare release apache-kvrocks-{version}')
+    git = find_command("git", msg="git is required for source packaging")
+    run(
+        git,
+        "commit",
+        "-a",
+        "-m",
+        f"[source-release] prepare release apache-kvrocks-{version}",
+    )
     if release_candidate_number is None:
-        run(git, 'tag', '-a', f'v{version}', '-m', f'[source-release] copy for tag v{version}')
+        run(
+            git,
+            "tag",
+            "-a",
+            f"v{version}",
+            "-m",
+            f"[source-release] copy for tag v{version}",
+        )
     else:
-        run(git, 'tag', '-a', f'v{version}-rc{release_candidate_number}', '-m', f'[source-release] copy for tag v{version}-rc{release_candidate_number}')
+        run(
+            git,
+            "tag",
+            "-a",
+            f"v{version}-rc{release_candidate_number}",
+            "-m",
+            f"[source-release] copy for tag v{version}-rc{release_candidate_number}",
+        )
 
     # 2. Create the source tarball
-    folder = f'apache-kvrocks-{version}-src'
-    tarball = f'apache-kvrocks-{version}-src.tar.gz'
-    run(git, 'archive', '--format=tar.gz', f'--output={tarball}', f'--prefix={folder}/', 'HEAD')
+    folder = f"apache-kvrocks-{version}-src"
+    tarball = f"apache-kvrocks-{version}-src.tar.gz"
+    run(
+        git,
+        "archive",
+        "--format=tar.gz",
+        f"--output={tarball}",
+        f"--prefix={folder}/",
+        "HEAD",
+    )
 
     # 3. GPG Sign
-    gpg = find_command('gpg', msg='gpg is required for source packaging')
-    run(gpg, '--detach-sign', '--armor', tarball)
+    gpg = find_command("gpg", msg="gpg is required for source packaging")
+    run(gpg, "--detach-sign", "--armor", tarball)
 
     # 4. Generate sha512 checksum
-    sha512sum = find_command('sha512sum', msg='sha512sum is required for source packaging')
-    with open(f'{tarball}.sha512', 'w+') as f:
+    sha512sum = find_command(
+        "sha512sum", msg="sha512sum is required for source packaging"
+    )
+    with open(f"{tarball}.sha512", "w+") as f:
         run(sha512sum, tarball, stdout=f)
 
 
 def test_cpp(dir: str, rest: List[str]) -> None:
     basedir = Path(dir).absolute()
-    unittest = basedir / 'unittest'
+    unittest = basedir / "unittest"
 
     run(str(unittest), *rest, cwd=str(basedir), verbose=True)
 
 
 def test_go(dir: str, cli_path: str, rest: List[str]) -> None:
-    go = find_command('go', msg='go is required for testing')
-    find_command(cli_path, msg='redis-cli is required for testing')
-
-    binpath = Path(dir).absolute() / 'kvrocks'
-    basedir = Path(__file__).parent.absolute() / 'tests' / 'gocase'
-    workspace = basedir / 'workspace'
+    go = find_command("go", msg="go is required for testing")
+    find_command(cli_path, msg="redis-cli is required for testing")
+
+    binpath = Path(dir).absolute() / "kvrocks"
+    basedir = Path(__file__).parent.absolute() / "tests" / "gocase"
+    workspace = basedir / "workspace"
 
     args = [
-        'test', '-timeout=1800s', '-bench=.', './...',
-        f'-binPath={binpath}',
-        f'-cliPath={cli_path}',
-        f'-workspace={workspace}',
-        *rest
+        "test",
+        "-timeout=1800s",
+        "-bench=.",
+        "./...",
+        f"-binPath={binpath}",
+        f"-cliPath={cli_path}",
+        f"-workspace={workspace}",
+        *rest,
     ]
 
     run(go, *args, cwd=str(basedir), verbose=True)
 
 
-if __name__ == '__main__':
+if __name__ == "__main__":
     parser = ArgumentParser(formatter_class=ArgumentDefaultsHelpFormatter)
     parser.set_defaults(func=parser.print_help)
 
     subparsers = parser.add_subparsers()
 
     parser_format = subparsers.add_parser(
-        'format',
-        description="Format source code",
-        help="Format source code")
+        "format", description="Format source code", help="Format source code"
+    )
     parser_format.set_defaults(func=lambda **args: clang_format(**args, fix=True))
-    parser_format.add_argument('--clang-format-path', default='clang-format',
-                               help="path of clang-format used to check source")
+    parser_format.add_argument(
+        "--clang-format-path",
+        default="clang-format",
+        help="path of clang-format used to check source",
+    )
 
     parser_check = subparsers.add_parser(
-        'check',
+        "check",
         description="Check or lint source code",
-        help="Check or lint source code")
+        help="Check or lint source code",
+    )
     parser_check.set_defaults(func=parser_check.print_help)
     parser_check_subparsers = parser_check.add_subparsers()
     parser_check_format = parser_check_subparsers.add_parser(
-        'format',
+        "format",
         description="Check source format by clang-format",
-        help="Check source format by clang-format")
-    parser_check_format.set_defaults(func=lambda **args: clang_format(**args, fix=False))
-    parser_check_format.add_argument('--clang-format-path', default='clang-format',
-                                     help="path of clang-format used to check source")
+        help="Check source format by clang-format",
+    )
+    parser_check_format.set_defaults(
+        func=lambda **args: clang_format(**args, fix=False)
+    )
+    parser_check_format.add_argument(
+        "--clang-format-path",
+        default="clang-format",
+        help="path of clang-format used to check source",
+    )
     parser_check_tidy = parser_check_subparsers.add_parser(
-        'tidy',
+        "tidy",
         description="Check code with clang-tidy",
         help="Check code with clang-tidy",
         formatter_class=ArgumentDefaultsHelpFormatter,
     )
     parser_check_tidy.set_defaults(func=clang_tidy)
-    parser_check_tidy.add_argument('dir', metavar='BUILD_DIR', nargs='?', default='build',
-                                   help="directory to store cmake-generated and build files")
-    parser_check_tidy.add_argument('-j', '--jobs', metavar='N', help='execute N build jobs concurrently')
-    parser_check_tidy.add_argument('--clang-tidy-path', default='clang-tidy',
-                                   help="path of clang-tidy used to check source")
-    parser_check_tidy.add_argument('--run-clang-tidy-path', default='run-clang-tidy',
-                                   help="path of run-clang-tidy used to check source")
-    parser_check_tidy.add_argument('--fix', default=False, action='store_true',
-                              help='automatically fix codebase via clang-tidy suggested changes')
+    parser_check_tidy.add_argument(
+        "dir",
+        metavar="BUILD_DIR",
+        nargs="?",
+        default="build",
+        help="directory to store cmake-generated and build files",
+    )
+    parser_check_tidy.add_argument(
+        "-j", "--jobs", metavar="N", help="execute N build jobs concurrently"
+    )
+    parser_check_tidy.add_argument(
+        "--clang-tidy-path",
+        default="clang-tidy",
+        help="path of clang-tidy used to check source",
+    )
+    parser_check_tidy.add_argument(
+        "--run-clang-tidy-path",
+        default="run-clang-tidy",
+        help="path of run-clang-tidy used to check source",
+    )
+    parser_check_tidy.add_argument(
+        "--fix",
+        default=False,
+        action="store_true",
+        help="automatically fix codebase via clang-tidy suggested changes",
+    )
     parser_check_golangci_lint = parser_check_subparsers.add_parser(
-        'golangci-lint',
+        "golangci-lint",
         description="Check code with golangci-lint (https://golangci-lint.run/)",
         help="Check code with golangci-lint (https://golangci-lint.run/)",
         formatter_class=ArgumentDefaultsHelpFormatter,
     )
     parser_check_golangci_lint.set_defaults(func=golangci_lint)
-    parser_check_golangci_lint.add_argument('--golangci-lint-path', default='golangci-lint',
-                                   help="path of golangci-lint used to check source")
-    
+    parser_check_golangci_lint.add_argument(
+        "--golangci-lint-path",
+        default="golangci-lint",
+        help="path of golangci-lint used to check source",
+    )
+
     parser_build = subparsers.add_parser(
-        'build',
+        "build",
         description="Build executables to BUILD_DIR [default: build]",
         help="Build executables to BUILD_DIR [default: build]",
         formatter_class=ArgumentDefaultsHelpFormatter,
     )
-    parser_build.add_argument('dir', metavar='BUILD_DIR', nargs='?', default='build',
-                              help="directory to store cmake-generated and build files")
-    parser_build.add_argument('-j', '--jobs', metavar='N', help='execute N build jobs concurrently')
-    parser_build.add_argument('--ghproxy', default=False, action='store_true',
-                              help='use https://ghproxy.com to fetch dependencies')
-    parser_build.add_argument('--ninja', default=False, action='store_true', help='use Ninja to build kvrocks')
-    parser_build.add_argument('--unittest', default=False, action='store_true', help='build unittest target')
-    parser_build.add_argument('--compiler', default='auto', choices=('auto', 'gcc', 'clang'),
-                              help="compiler used to build kvrocks")
-    parser_build.add_argument('--cmake-path', default='cmake', help="path of cmake binary used to build kvrocks")
-    parser_build.add_argument('-D', action='append', metavar='key=value', help='extra CMake definitions')
-    parser_build.add_argument('--skip-build', default=False, action='store_true',
-                              help='runs only the configure stage, skip the build stage')
+    parser_build.add_argument(
+        "dir",
+        metavar="BUILD_DIR",
+        nargs="?",
+        default="build",
+        help="directory to store cmake-generated and build files",
+    )
+    parser_build.add_argument(
+        "-j", "--jobs", metavar="N", help="execute N build jobs concurrently"
+    )
+    parser_build.add_argument(
+        "--ghproxy",
+        default=False,
+        action="store_true",
+        help="use https://ghproxy.com to fetch dependencies",
+    )
+    parser_build.add_argument(
+        "--ninja", default=False, action="store_true", help="use Ninja to build kvrocks"
+    )
+    parser_build.add_argument(
+        "--unittest", default=False, action="store_true", help="build unittest target"
+    )
+    parser_build.add_argument(
+        "--compiler",
+        default="auto",
+        choices=("auto", "gcc", "clang"),
+        help="compiler used to build kvrocks",
+    )
+    parser_build.add_argument(
+        "--cmake-path",
+        default="cmake",
+        help="path of cmake binary used to build kvrocks",
+    )
+    parser_build.add_argument(
+        "-D", action="append", metavar="key=value", help="extra CMake definitions"
+    )
+    parser_build.add_argument(
+        "--skip-build",
+        default=False,
+        action="store_true",
+        help="runs only the configure stage, skip the build stage",
+    )
     parser_build.set_defaults(func=build)
 
     parser_package = subparsers.add_parser(
-        'package',
+        "package",
         description="Package the source tarball or binary installer",
         help="Package the source tarball or binary installer",
         formatter_class=ArgumentDefaultsHelpFormatter,
@@ -384,17 +506,28 @@
     parser_package.set_defaults(func=parser_package.print_help)
     parser_package_subparsers = parser_package.add_subparsers()
     parser_package_source = parser_package_subparsers.add_parser(
-        'source',
+        "source",
         description="Package the source tarball",
         help="Package the source tarball",
     )
-    parser_package_source.add_argument('-v', '--release-version', required=True, metavar='VERSION',
-                                       help='current releasing version')
-    parser_package_source.add_argument('-rc', '--release-candidate-number',required=False, type=int, help='current releasing candidate number')
+    parser_package_source.add_argument(
+        "-v",
+        "--release-version",
+        required=True,
+        metavar="VERSION",
+        help="current releasing version",
+    )
+    parser_package_source.add_argument(
+        "-rc",
+        "--release-candidate-number",
+        required=False,
+        type=int,
+        help="current releasing candidate number",
+    )
     parser_package_source.set_defaults(func=package_source)
 
     parser_test = subparsers.add_parser(
-        'test',
+        "test",
         description="Test against a specific kvrocks build",
         help="Test against a specific kvrocks build",
         formatter_class=ArgumentDefaultsHelpFormatter,
@@ -403,28 +536,44 @@
     parser_test_subparsers = parser_test.add_subparsers()
 
     parser_test_cpp = parser_test_subparsers.add_parser(
-        'cpp',
+        "cpp",
         description="Test kvrocks via cpp unit tests",
         help="Test kvrocks via cpp unit tests",
     )
-    parser_test_cpp.add_argument('dir', metavar='BUILD_DIR', nargs='?', default='build',
-                                 help="directory including kvrocks build files")
-    parser_test_cpp.add_argument('rest', nargs=REMAINDER, help="the rest of arguments to forward to cpp unittest")
+    parser_test_cpp.add_argument(
+        "dir",
+        metavar="BUILD_DIR",
+        nargs="?",
+        default="build",
+        help="directory including kvrocks build files",
+    )
+    parser_test_cpp.add_argument(
+        "rest", nargs=REMAINDER, help="the rest of arguments to forward to cpp unittest"
+    )
     parser_test_cpp.set_defaults(func=test_cpp)
 
     parser_test_go = parser_test_subparsers.add_parser(
-        'go',
+        "go",
         description="Test kvrocks via go test cases",
         help="Test kvrocks via go test cases",
     )
-    parser_test_go.add_argument('dir', metavar='BUILD_DIR', nargs='?', default='build',
-                                help="directory including kvrocks build files")
-    parser_test_go.add_argument('--cli-path', default='redis-cli', help="path of redis-cli to test kvrocks")
-    parser_test_go.add_argument('rest', nargs=REMAINDER, help="the rest of arguments to forward to go test")
+    parser_test_go.add_argument(
+        "dir",
+        metavar="BUILD_DIR",
+        nargs="?",
+        default="build",
+        help="directory including kvrocks build files",
+    )
+    parser_test_go.add_argument(
+        "--cli-path", default="redis-cli", help="path of redis-cli to test kvrocks"
+    )
+    parser_test_go.add_argument(
+        "rest", nargs=REMAINDER, help="the rest of arguments to forward to go test"
+    )
     parser_test_go.set_defaults(func=test_go)
 
     args = parser.parse_args()
 
     arg_dict = dict(vars(args))
-    del arg_dict['func']
+    del arg_dict["func"]
     args.func(**arg_dict)